//! Attempt to implement some parts of the bash script in rust
//! 
//! 
//! 
//! 
use std::{path::Path, collections::HashMap};
use log::{info, warn, error};

use crate::models::*;
use async_trait::async_trait;
use anyhow::{anyhow, Result, Ok};
use tokio::process::Command;

use super::git::{DefaultGitProvider, GitProvider, GitCommandProvider};
use crate::environment::*;
struct NixCommands {
    
}

impl NixCommands {
    async fn get_templates() -> Result<String> {
        let process = Command::new("nix")
        .arg("eval")
        .arg("--no-write-lock-file")
        .arg("--raw")
        .arg("--apply")
        .arg(r#"
        x: with builtins; concatStringsSep "\n" (
            attrValues (mapAttrs (k: v: k + ": " + v.description) (removeAttrs x ["_init"]))
          )
        ' "flox#templates"
        "#)        
        .output();
    
    
        let output = process.await?;

        Ok(std::str::from_utf8(&output.stdout)?.to_string())
    }
}

struct FloxNativePackageProvider {
    git_provider: Box<dyn GitProvider + Send + Sync>
}

impl FloxNativePackageProvider {
    fn with_command_git() -> Self {
        return FloxNativePackageProvider {
            git_provider: Box::new(GitCommandProvider)
        }
    }
}

///
/// 
#[async_trait]
impl PackageProvider for FloxNativePackageProvider {
    async fn init(&self, package_name: &str, builder: FloxBuilder) -> Result<InitResult> {
        info!("init {}, {}", package_name, builder);
                    

        if !Path::new("flox.nix").exists() {
            // Init with _init if we haven't already.
            info!("No flox.nix exists, running flox#templates._init");


            let output = Command::new(get_nix_cmd())
                .envs(&build_flox_env())
                .arg("flake")
                .arg("init")
                .arg("--template")            
                .arg("flox#templates._init")
            .output().await?;

            let nix_response = std::str::from_utf8(&output.stdout)?;
            let nix_err_response = std::str::from_utf8(&output.stderr)?;

            info!("out: {} err:{}", nix_response, nix_err_response);
        }
        
        // create a git repo at this spot
        if !Path::new(".git").exists() {
            info!("No git repository locally, creating one");
            self.git_provider.init_repo().await?;
        }
        let output = Command::new(get_nix_cmd())
                .envs(&build_flox_env())
                .arg("flake")
                .arg("init")
                .arg("--template")            
                .arg(format!("flox#templates.{}", builder))
            .output().await?;

<<<<<<< HEAD
        let process = Command::new("nix")
            .arg("flake")
            .arg("init")
            .arg("")            
            .arg(format!("flox#templates.{}", builder))
            .output();
        
        // {
        //     Ok(_) => Ok(CreateResult::new("Package created")),
        //     Err(err) => Err(anyhow!("Error thrown trying to create a message: {}", err)),
        // }
        let output = process.await?;
=======
            let nix_response = std::str::from_utf8(&output.stdout)?;
            let nix_err_response = std::str::from_utf8(&output.stderr)?;
>>>>>>> 2a798e22

            info!("flake init out: {} err:{}", nix_response, nix_err_response);
        // after init we create some structure
        std::fs::create_dir_all(format!("pkgs/{}", package_name))?;
        // move the default.nix into the pkgs directory
        self.git_provider.mv(Path::new("pkgs/default.nix"), 
            Path::new(&format!("pkgs/{}/default.nix", package_name))).await?;

        Ok(InitResult::new("Done"))
    }

    async fn create(&self, package_name: &str) -> Result<CreateResult> {
    
        let mut process = Command::new("flox")
            .arg("create")
            .arg(package_name)
            .output();
        
        // {
        //     Ok(_) => Ok(CreateResult::new("Package created")),
        //     Err(err) => Err(anyhow!("Error thrown trying to create a message: {}", err)),
        // }
        let output = process.await?;

        Ok(CreateResult::new(std::str::from_utf8(&output.stdout)?))
    }

    async fn install(&self) -> Result<InstallResult> {
        Ok(InstallResult{})
    }

    async fn search(&self, query: &str) -> Result<SearchResult> {
        Ok(SearchResult::new(Vec::new()))
    }

    async fn shell(&self) -> Result<()> {
        Ok(())
    }
}

#[cfg(test)]
mod test {
    use anyhow::Result;

    use crate::models::{FloxBuilder, PackageProvider};

    use super::FloxNativePackageProvider;

    #[tokio::test]
    async fn test_init_cmd() -> Result<()> {
        std::env::set_var("RUST_LOG", "info");

        pretty_env_logger::init();

        info!("Logging");
        let pkg_prov = FloxNativePackageProvider::with_command_git();
        
        pkg_prov.init("test_pkg", FloxBuilder::RustPackage).await?;

        Ok(())
    }
}<|MERGE_RESOLUTION|>--- conflicted
+++ resolved
@@ -91,23 +91,8 @@
                 .arg(format!("flox#templates.{}", builder))
             .output().await?;
 
-<<<<<<< HEAD
-        let process = Command::new("nix")
-            .arg("flake")
-            .arg("init")
-            .arg("")            
-            .arg(format!("flox#templates.{}", builder))
-            .output();
-        
-        // {
-        //     Ok(_) => Ok(CreateResult::new("Package created")),
-        //     Err(err) => Err(anyhow!("Error thrown trying to create a message: {}", err)),
-        // }
-        let output = process.await?;
-=======
             let nix_response = std::str::from_utf8(&output.stdout)?;
             let nix_err_response = std::str::from_utf8(&output.stderr)?;
->>>>>>> 2a798e22
 
             info!("flake init out: {} err:{}", nix_response, nix_err_response);
         // after init we create some structure
