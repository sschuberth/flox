--- conflicted
+++ resolved
@@ -438,12 +438,8 @@
                 CommonEnvironment::Named(environment)
             },
             EnvironmentRef::Project(Project {
-<<<<<<< HEAD
-                installable,
-=======
                 flox,
                 flake_attribute,
->>>>>>> bc35dfe3
                 workdir,
                 name,
                 ..
