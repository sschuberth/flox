--- conflicted
+++ resolved
@@ -22,10 +22,6 @@
     )"
     export FLOX_PACKAGE_FIRST8
   fi
-<<<<<<< HEAD
-=======
-  export FLOX_DISABLE_METRICS='true'
->>>>>>> b4455542
   export TEST_ENVIRONMENT=_testing_
   # Remove any vestiges of previous test runs.
   $FLOX_CLI destroy -e "$TEST_ENVIRONMENT" --origin -f || :
