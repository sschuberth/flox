--- conflicted
+++ resolved
@@ -143,12 +143,8 @@
           };
           clippy.enable = true;
           commitizen.enable = true;
-<<<<<<< HEAD
           ruff.enable = true;
           shfmt.enable = true;
-=======
-          # shfmt.enable = false; # disabled until someone makes a formatting PR
->>>>>>> 5ef8f177
           # shellcheck.enable = true; # disabled until we have time to fix all the warnings
         };
         settings = {
