--- conflicted
+++ resolved
@@ -12,6 +12,10 @@
 #include <exception>
 #include <functional>
 #include <memory>
+#include <optional>
+#include <string>
+#include <vector>
+
 #include <nix/attr-set.hh>
 #include <nix/config.hh>
 #include <nix/eval-cache.hh>
@@ -24,9 +28,6 @@
 #include <nix/symbol-table.hh>
 #include <nix/util.hh>
 #include <nix/value.hh>
-#include <optional>
-#include <string>
-#include <vector>
 
 #include "flox/core/types.hh"
 #include "flox/flox-flake.hh"
@@ -38,81 +39,6 @@
 
 /* -------------------------------------------------------------------------- */
 
-<<<<<<< HEAD
-nix::flake::LockedFlake
-lockFlake( nix::EvalState &              state,
-           const nix::FlakeRef &         ref,
-           const nix::flake::LockFlags & flags )
-{
-  try
-    {
-      return nix::flake::lockFlake( state, ref, flags );
-    }
-  catch ( const std::exception & err )
-    {
-      throw LockFlakeException( "failed to lock flake \"" + ref.to_string()
-                                  + "\"",
-                                nix::filterANSIEscapes( err.what(), true ) );
-    }
-  catch ( ... )
-    {
-      throw LockFlakeException( "failed to lock flake \"" + ref.to_string()
-                                + "\"" );
-    }
-}
-
-
-/* -------------------------------------------------------------------------- */
-
-
-nix::Value *
-flakeLoader( nix::EvalState &                state,
-             const nix::flake::LockedFlake & lockedFlake )
-{
-  nix::Value * vFlake = state.allocValue();
-  /* Evaluate the `outputs' function using `inputs' as arguments. */
-  nix::flake::callFlake( state, lockedFlake, *vFlake );
-  state.forceAttrs( *vFlake, nix::noPos, "while parsing cached flake data" );
-  /* Overwrite the _global_ `outputs` symbol with the evaluated result.
-   * This makes the original `outputs` function inaccessible. */
-  nix::Attr * aOutputs
-    = vFlake->attrs->get( state.symbols.create( "outputs" ) );
-  assert( aOutputs != nullptr );
-  return aOutputs->value;
-}
-
-
-/* -------------------------------------------------------------------------- */
-
-/** @brief Open a `nix::eval_cache::EvalCache` for a locked flake. */
-nix::ref<nix::eval_cache::EvalCache>
-openEvalCache( nix::EvalState &                state,
-               const nix::flake::LockedFlake & lockedFlake )
-{
-  auto fingerprint = lockedFlake.getFingerprint();
-  auto useCache = std::make_optional<std::reference_wrapper<const nix::Hash>>(
-    std::cref( fingerprint ) );
-
-  /* Push current settings. */
-  bool oldUseCache = nix::evalSettings.useEvalCache;
-  bool oldPureEval = nix::evalSettings.pureEval;
-
-  nix::evalSettings.useEvalCache.assign( true );
-  nix::evalSettings.pureEval.assign( true );
-
-  /* Loads a flake into the `nix` evaluator and a SQLite3 cache database. */
-  auto cache = std::make_shared<nix::eval_cache::EvalCache>(
-    useCache,
-    state,
-    [&state, &lockedFlake]() { return flakeLoader( state, lockedFlake ); } );
-
-  /* Pop old settings. */
-  nix::evalSettings.useEvalCache.assign( oldUseCache );
-  nix::evalSettings.pureEval.assign( oldPureEval );
-
-  return static_cast<nix::ref<nix::eval_cache::EvalCache>>( cache );
-}
-=======
 void
 ensureFlakeIsDownloaded( std::function<void()> && lambda )
 {
@@ -169,30 +95,89 @@
     }
 }
 
-FloxFlake::FloxFlake( const nix::ref<nix::EvalState> & state,
-                      const nix::FlakeRef &            ref )
-try : state( state ),
-  lockedFlake(
-    [&]()
-    {
-      auto getFlake = [&]()
-      { nix::flake::lockFlake( *this->state, ref, defaultLockFlags ); };
-      ensureFlakeIsDownloaded( getFlake );
-      return nix::flake::lockFlake( *this->state, ref, defaultLockFlags );
-    }() )
-  {}
-catch ( const std::exception & err )
-  {
-    throw LockFlakeException( "failed to lock flake \"" + ref.to_string()
-                                + "\"",
-                              nix::filterANSIEscapes( err.what(), true ) );
-  }
-catch ( ... )
-  {
-    throw LockFlakeException( "failed to lock flake \"" + ref.to_string()
-                              + "\"" );
-  }
->>>>>>> 0ec109e2
+
+/* -------------------------------------------------------------------------- */
+
+nix::flake::LockedFlake
+lockFlake( nix::EvalState &              state,
+           const nix::FlakeRef &         ref,
+           const nix::flake::LockFlags & flags )
+{
+  try
+    {
+      /* Force fetching and population of `nix` _fetcher cache_ to occur
+       * in a child process.
+       * This allows us to safely `fork` elsewhere from the parent without
+       * leaving open file descriptors or various other connections. */
+      ensureFlakeIsDownloaded(
+        [&]() -> void { (void) nix::flake::lockFlake( state, ref, flags ); } );
+      /* Attempting to lock a second time will not trigger a fetch because the
+       * flake has already been downloaded and is present in our local cache. */
+      return nix::flake::lockFlake( state, ref, flags );
+    }
+  catch ( const std::exception & err )
+    {
+      throw LockFlakeException( "failed to lock flake \"" + ref.to_string()
+                                  + "\"",
+                                nix::filterANSIEscapes( err.what(), true ) );
+    }
+  catch ( ... )
+    {
+      throw LockFlakeException( "failed to lock flake \"" + ref.to_string()
+                                + "\"" );
+    }
+}
+
+
+/* -------------------------------------------------------------------------- */
+
+nix::Value *
+flakeLoader( nix::EvalState &                state,
+             const nix::flake::LockedFlake & lockedFlake )
+{
+  nix::Value * vFlake = state.allocValue();
+  /* Evaluate the `outputs' function using `inputs' as arguments. */
+  nix::flake::callFlake( state, lockedFlake, *vFlake );
+  state.forceAttrs( *vFlake, nix::noPos, "while parsing cached flake data" );
+  /* Overwrite the _global_ `outputs` symbol with the evaluated result.
+   * This makes the original `outputs` function inaccessible. */
+  nix::Attr * aOutputs
+    = vFlake->attrs->get( state.symbols.create( "outputs" ) );
+  assert( aOutputs != nullptr );
+  return aOutputs->value;
+}
+
+
+/* -------------------------------------------------------------------------- */
+
+/** @brief Open a `nix::eval_cache::EvalCache` for a locked flake. */
+nix::ref<nix::eval_cache::EvalCache>
+openEvalCache( nix::EvalState &                state,
+               const nix::flake::LockedFlake & lockedFlake )
+{
+  auto fingerprint = lockedFlake.getFingerprint();
+  auto useCache = std::make_optional<std::reference_wrapper<const nix::Hash>>(
+    std::cref( fingerprint ) );
+
+  /* Push current settings. */
+  bool oldUseCache = nix::evalSettings.useEvalCache;
+  bool oldPureEval = nix::evalSettings.pureEval;
+
+  nix::evalSettings.useEvalCache.assign( true );
+  nix::evalSettings.pureEval.assign( true );
+
+  /* Loads a flake into the `nix` evaluator and a SQLite3 cache database. */
+  auto cache = std::make_shared<nix::eval_cache::EvalCache>(
+    useCache,
+    state,
+    [&state, &lockedFlake]() { return flakeLoader( state, lockedFlake ); } );
+
+  /* Pop old settings. */
+  nix::evalSettings.useEvalCache.assign( oldUseCache );
+  nix::evalSettings.pureEval.assign( oldPureEval );
+
+  return static_cast<nix::ref<nix::eval_cache::EvalCache>>( cache );
+}
 
 
 /* -------------------------------------------------------------------------- */
